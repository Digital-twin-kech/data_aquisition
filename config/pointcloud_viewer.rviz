--- conflicted
+++ resolved
@@ -73,11 +73,7 @@
         Durability Policy: Volatile
         History Policy: Keep Last
         Reliability Policy: Best Effort
-<<<<<<< HEAD
-        Value: /livox/lidar
-=======
         Value: /ZED_CAMERA_X0/point_cloud/cloud_registered
->>>>>>> 747af2fc
       Use Fixed Frame: true
       Use rainbow: true
       Value: true
